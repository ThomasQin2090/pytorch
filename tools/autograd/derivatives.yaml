--- conflicted
+++ resolved
@@ -746,11 +746,7 @@
   other: mul_tensor_backward(grad, self, other.scalar_type())
 
 - name: mul.Scalar(Tensor self, Scalar other) -> Tensor
-<<<<<<< HEAD
-  self: mul_tensor_backward(grad, at::scalar_to_tensor(other), self.scalar_type())
-=======
   self: mul_scalar_backward(grad, other, self.scalar_type())
->>>>>>> bc776a31
 
 - name: mv(Tensor self, Tensor vec) -> Tensor
   self: grad.ger(vec)
